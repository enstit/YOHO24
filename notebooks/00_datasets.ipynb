{
 "cells": [
  {
   "cell_type": "markdown",
   "metadata": {},
   "source": [
    "# YOHO Datasets"
   ]
  },
  {
   "cell_type": "code",
   "execution_count": 68,
   "metadata": {},
   "outputs": [],
   "source": [
    "import os\n",
    "import sys\n",
    "\n",
    "sys.path.append(os.path.abspath(os.path.join(os.getcwd(), \"..\")))"
   ]
  },
  {
   "cell_type": "markdown",
   "metadata": {},
   "source": [
    "In this notebook we are going to locally download the datasets used in the [the original YOHO paper](https://doi.org/10.48550/arXiv.2109.00962), meaning:\n",
    "\n",
    "* the _MuSpeak dataset_,\n",
    "* the _TUT Sound Event Detection dataset_ and\n",
    "* the _Urban Sound Event Detection dataset_.\n",
    "\n",
    "We defined useful funcitons in the `utils` package to make easier the process of data retrieval."
   ]
  },
  {
   "cell_type": "code",
   "execution_count": 69,
   "metadata": {},
   "outputs": [
    {
     "name": "stdout",
     "output_type": "stream",
     "text": [
      "The autoreload extension is already loaded. To reload it, use:\n",
      "  %reload_ext autoreload\n"
     ]
    }
   ],
   "source": [
    "# Automatically reload modules before entering the execution of code typed at \n",
    "# the IPython prompt\n",
    "%load_ext autoreload\n",
    "%autoreload 2"
   ]
  },
  {
   "cell_type": "code",
<<<<<<< HEAD
   "execution_count": 4,
=======
   "execution_count": 70,
>>>>>>> 11c33146
   "metadata": {},
   "outputs": [],
   "source": [
    "import yoho.utils as audio_utils"
   ]
  },
  {
   "cell_type": "markdown",
   "metadata": {},
   "source": [
    "## Download the datasets"
   ]
  },
  {
   "cell_type": "markdown",
   "metadata": {},
   "source": [
    "### TUT Sound Events Detection\n",
    "\n",
    "The dataset is downloaded from the [DCASE2017 Challenge official website](https://dcase.community/challenge2017)."
   ]
  },
  {
   "cell_type": "code",
   "execution_count": null,
   "metadata": {},
   "outputs": [],
   "source": [
    "import os\n",
    "from tqdm import tqdm\n",
    "\n",
    "# TUT Sound Events 2017 Dataset\n",
    "tut_urls = [(\"TUT-sound-events-2017-development\", \"https://zenodo.org/api/records/814831/files-archive\"),\n",
    "            (\"TUT-sound-events-2017-evaluation\", \"https://zenodo.org/api/records/1040179/files-archive\")\n",
    "            ]\n",
    "tut_zip_path = \"./data/raw/TUT.zip\"\n",
    "tut_extract_to = \"./data/raw/TUT\"\n",
    "\n",
    "for tut_name, tut_url in tut_urls:\n",
    "    tut_extract_to_subfolder = tut_extract_to + '/' + tut_name\n",
    "    audio_utils.download_file(tut_url, tut_zip_path)\n",
    "    audio_utils.uncompress_file(tut_zip_path, tut_extract_to_subfolder)\n",
    "\n",
    "    for item in tqdm(os.listdir(tut_extract_to_subfolder)):\n",
    "        if item.endswith('.zip'):\n",
    "            zipped_file = tut_extract_to_subfolder + '/' + item\n",
    "            unzipped_file = zipped_file.rsplit(\n",
    "                \".\", 1)[0]  # Remove .zip extension\n",
    "            audio_utils.uncompress_file(zipped_file, unzipped_file)\n",
    "            #os.remove(zipped_file)"
   ]
  },
  {
   "cell_type": "code",
   "execution_count": 73,
   "metadata": {},
   "outputs": [
    {
     "name": "stdout",
     "output_type": "stream",
     "text": [
      "LICENSE    assets  models     references  requirements.txt  yoho\n",
      "README.md  data    notebooks  reports\t  sbatch.sh\n"
     ]
    }
   ],
   "source": [
    "!ls"
   ]
  },
  {
   "cell_type": "markdown",
   "metadata": {},
   "source": [
    "### Urban-SED"
   ]
  },
  {
   "cell_type": "code",
   "execution_count": 74,
   "metadata": {},
   "outputs": [
    {
     "name": "stderr",
     "output_type": "stream",
     "text": [
      "INFO:httpx:HTTP Request: GET https://zenodo.org/api/records/1324404/files-archive \"HTTP/1.1 200 OK\"\n",
      "51883827it [16:37, 52025.86it/s]\n"
     ]
    },
    {
     "name": "stdout",
     "output_type": "stream",
     "text": [
      "Downloaded https://zenodo.org/api/records/1324404/files-archive to ./data/raw/URBAN-SED.zip\n",
      "Extracted ./data/raw/URBAN-SED.zip to ./data/raw/URBAN-SED\n",
      "Extracted ./data/raw/URBAN-SED/URBAN-SED_v2.0.0.tar.gz to ./data/raw/URBAN-SED\n"
     ]
    }
   ],
   "source": [
    "# Urban-SED Dataset\n",
    "\n",
    "urbansed_url = \"https://zenodo.org/api/records/1324404/files-archive\"\n",
    "urbansed_zip_path = \"./data/raw/URBAN-SED.zip\"\n",
    "urbansed_extract_to = \"./data/raw/URBAN-SED\"\n",
    "\n",
    "audio_utils.download_file(urbansed_url, urbansed_zip_path)\n",
    "audio_utils.uncompress_file(urbansed_zip_path, urbansed_extract_to)\n",
    "# The folder contains a compressed subfolder\n",
    "audio_utils.uncompress_file(urbansed_extract_to + \"/URBAN-SED_v2.0.0.tar.gz\", urbansed_extract_to)"
   ]
  },
  {
   "cell_type": "markdown",
   "metadata": {},
   "source": [
    "## Extract metadata"
   ]
  },
  {
   "cell_type": "markdown",
   "metadata": {},
   "source": [
    "1. **Process Annotations**: Read the annotation files for each dataset and convert the event data into a unified format. For example, for the MUSP dataset, annotations are transformed into a list of events where each event is represented as a tuple containing the event type ('m' for music or 's' for speech), start time, and end time.\n",
    "\n",
    "2. **Save Processed Data**: Save the processed data, including the audio file paths and their corresponding events, into a new CSV file. This structured data will serve as the input for data generator."
   ]
  },
  {
   "cell_type": "markdown",
   "metadata": {},
   "source": [
    "### TUT Sound Events Detection"
   ]
  },
  {
   "cell_type": "code",
   "execution_count": null,
   "metadata": {},
   "outputs": [],
   "source": [
    "import csv"
   ]
  },
  {
   "cell_type": "markdown",
   "metadata": {},
   "source": [
    "Development"
   ]
  },
  {
   "cell_type": "code",
   "execution_count": null,
   "metadata": {},
   "outputs": [],
   "source": [
    "AUDIO_1_PATH = './data/tut/TUT-sound-events-2017-development/TUT-sound-events-2017-development.audio.1/TUT-sound-events-2017-development/audio/street/'\n",
    "AUDIO_2_PATH = './data/tut/TUT-sound-events-2017-development/TUT-sound-events-2017-development.audio.2/TUT-sound-events-2017-development/audio/street/'\n",
    "DATA_PATH = '../data/tut/'\n",
    "\n",
    "DEVELOPMENT_ANNOTATIONS_PATH = '../data/tut/TUT-sound-events-2017-development/TUT-sound-events-2017-development.meta/TUT-sound-events-2017-development/meta/street/'\n",
    "\n",
    "files = audio_utils.get_files(DEVELOPMENT_ANNOTATIONS_PATH, extensions='.ann')\n",
    "\n",
    "tut_data_train = {}\n",
    "for f in files:\n",
    "    with open(DEVELOPMENT_ANNOTATIONS_PATH + f, 'r'):\n",
    "\n",
    "        f_name = f.split('.')[0] + '.wav'\n",
    "\n",
    "        if f_name in ['a128.wav', 'a131.wav', 'b007.wav', 'b093.wav']:\n",
    "            f_path = AUDIO_2_PATH + f_name\n",
    "        else:\n",
    "          f_path = AUDIO_1_PATH + f_name\n",
    "          \n",
    "        tut_data_train[f_path] = []\n",
    "\n",
    "        print(f'Processing {f_path}...')\n",
    "\n",
    "        with open(DEVELOPMENT_ANNOTATIONS_PATH + f, 'r') as file:\n",
    "\n",
    "            reader = csv.reader(file)\n",
    "\n",
    "            for row in reader:\n",
    "                if row:\n",
    "                    # split in \\t and get the start and end time\n",
    "                    row = row[0].split('\\t')\n",
    "                    start = float(row[2])\n",
    "                    end = float(row[3])\n",
    "                    label = row[4]\n",
    "                    tut_data_train[f_path].append(\n",
    "                        (label, start, end)\n",
    "                    )\n",
    "\n",
    "audio_utils.write_data_to_csv(tut_data_train, '../data/tut.train.csv')"
   ]
  },
  {
   "cell_type": "markdown",
   "metadata": {},
   "source": [
    "Evaluation"
   ]
  },
  {
   "cell_type": "code",
   "execution_count": null,
   "metadata": {},
   "outputs": [],
   "source": [
    "AUDIO_1_PATH = './data/tut/TUT-sound-events-2017-evaluation/TUT-sound-events-2017-evaluation.audio/TUT-sound-events-2017-evaluation/audio/street/'\n",
    "DATA_PATH = '../data/tut/'\n",
    "\n",
    "EVALUATION_ANNOTATIONS_PATH = '../data/tut/TUT-sound-events-2017-evaluation/TUT-sound-events-2017-evaluation.meta/TUT-sound-events-2017-evaluation/meta/street/'\n",
    "\n",
    "files = audio_utils.get_files(EVALUATION_ANNOTATIONS_PATH, extensions='.ann')\n",
    "\n",
    "tut_data_evaluation = {}\n",
    "for f in files:\n",
    "    with open(EVALUATION_ANNOTATIONS_PATH + f, 'r'):\n",
    "\n",
    "        f_name = f.split('.')[0] + '.wav'\n",
    "        f_path = AUDIO_1_PATH + f_name\n",
    "          \n",
    "        tut_data_evaluation[f_path] = []\n",
    "\n",
    "        print(f'Processing {f_path}...')\n",
    "\n",
    "        with open(EVALUATION_ANNOTATIONS_PATH + f, 'r') as file:\n",
    "\n",
    "            reader = csv.reader(file)\n",
    "\n",
    "            for row in reader:\n",
    "                if row:\n",
    "                    # split in \\t and get the start and end time\n",
    "                    row = row[0].split('\\t')\n",
    "                    start = float(row[0])\n",
    "                    end = float(row[1])\n",
    "                    label = row[2]\n",
    "                    tut_data_evaluation[f_path].append(\n",
    "                        (label, start, end)\n",
    "                    )\n",
    "\n",
    "audio_utils.write_data_to_csv(tut_data_evaluation, '../data/tut.evaluation.csv')"
   ]
  },
  {
   "cell_type": "markdown",
   "metadata": {},
   "source": [
    "### Urban-SED"
   ]
  },
  {
   "cell_type": "code",
   "execution_count": 76,
   "metadata": {},
   "outputs": [],
   "source": [
    "import jams\n",
    "URBAN_SED_ANNOTATIONS_PATH = './data/raw/URBAN-SED/annotations/train/'\n",
    "\n",
    "files = audio_utils.get_files(URBAN_SED_ANNOTATIONS_PATH, extensions='jams')\n",
    "\n",
    "def parse_jams_file(jams_file):\n",
    "    \"\"\"\n",
    "    Parse a JAMS file and extract the annotations.\n",
    "\n",
    "    Parameters:\n",
    "    - jams_file (str): The path to the JAMS file.\n",
    "\n",
    "    Returns:\n",
    "    - events (list): A list of tuples containing the event type, start time, and end time.\n",
    "    \"\"\"\n",
    "    jam = jams.load(jams_file)\n",
    "    events = []\n",
    "    for annotation in jam.annotations:\n",
    "\n",
    "        for obs in annotation.data:\n",
    "\n",
    "            start_time = obs.value['event_time']\n",
    "            end_time = obs.value['event_time'] + obs.value['event_duration']\n",
    "            label = obs.value['label']\n",
    "            events.append((label, start_time, end_time))\n",
    "\n",
    "        return events\n",
    "\n",
    "DATA_PATH = './data/raw/URBAN-SED/annotations/train/'\n",
    "AUDIO_PATH = './data/raw/URBAN-SED/audio/train/'\n",
    "\n",
    "urbansed_data = {}\n",
    "for f in files:\n",
    "    f_path = DATA_PATH + f\n",
    "    f = f.split('.')[0] + '.wav'\n",
    "    urbansed_data[AUDIO_PATH+f] = parse_jams_file(f_path)\n",
    "\n",
    "audio_utils.write_data_to_csv(urbansed_data, './data/raw/URBAN-SED.csv')"
   ]
  }
 ],
 "metadata": {
  "kernelspec": {
   "display_name": "Python 3 (ipykernel)",
   "language": "python",
   "name": "python3"
  }
 },
 "nbformat": 4,
 "nbformat_minor": 4
}<|MERGE_RESOLUTION|>--- conflicted
+++ resolved
@@ -55,11 +55,7 @@
   },
   {
    "cell_type": "code",
-<<<<<<< HEAD
-   "execution_count": 4,
-=======
    "execution_count": 70,
->>>>>>> 11c33146
    "metadata": {},
    "outputs": [],
    "source": [
