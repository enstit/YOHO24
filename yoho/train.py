--- conflicted
+++ resolved
@@ -99,10 +99,6 @@
             # Accumulate the loss
             running_train_loss += loss.detach()
 
-<<<<<<< HEAD
-=======
-        logging.info("Evaluating loss")
->>>>>>> a6648959
         # Compute the average train loss for this epoch
         avg_train_loss = running_train_loss / len(train_loader)
 
@@ -122,12 +118,7 @@
 
         else:
             avg_val_loss = None
-<<<<<<< HEAD
         
-=======
-
-        logging.info("Validation completed")
->>>>>>> a6648959
 
         if scheduler is not None:
             scheduler.step()
